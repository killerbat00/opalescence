# -*- coding: utf-8 -*-

"""
Contains the logic for requesting pieces, as well as that for writing them to disk.
"""
<<<<<<< HEAD

__all__ = ['PieceRequester', 'FileWriter']

=======
>>>>>>> 19bc9306
import asyncio
import errno
import functools
import hashlib
import logging
import os
from collections import defaultdict
from pathlib import Path
from typing import Dict, List, Set, Callable, Optional

import bitstring

from .messages import Request, Piece, Block
from ..metainfo import MetaInfoFile, FileItem

logger = logging.getLogger(__name__)


<<<<<<< HEAD
def force_sync(func):
    @functools.wraps(func)
    def wrapper(*args, **kwargs):
        res = func(*args, **kwargs)
        if asyncio.iscoroutine(res):
            return asyncio.get_event_loop().run_until_complete(res)
        return res

    return wrapper


async def delegate_to_executor(func):
    @functools.wraps(func)
    async def wrapper(self, *args, **kwargs):
        await self._lock.acquire()
        loop = asyncio.get_running_loop()
        partial = functools.partial(func, self, *args, **kwargs)
        future = loop.run_in_executor(None, partial)
        try:
            await asyncio.wait_for(future, timeout=None)
=======
def delegate_to_executor(func):
    @functools.wraps(func)
    async def wrapper(self, *args, **kwargs):
        await self._lock.acquire()
        try:
            return await asyncio.get_running_loop().run_in_executor(None,
                                                                    functools.partial(func, self, *args, **kwargs))
>>>>>>> 19bc9306
        finally:
            self._lock.release()

    return wrapper


class FileWriter:
    """
    Writes piece data to temp memory for now.
    Will eventually flush data to the disk.
    """
    WRITE_BUFFER_SIZE = 2 ** 13  # 8K

    def __init__(self, torrent: MetaInfoFile, save_dir: str):
        self._torrent = torrent
        self._base_dir = save_dir
        self._lock = asyncio.Lock()
        self._buffered_data = [[0, bytearray()] for _ in range(len(torrent.files))]

    def _file_for_offset(self, offset: int):
        """
        :param offset: the contiguous offset of the piece (as if all files were concatenated together)
        :return: (file_num, FileItem, file_offset)
        """
        size_sum = 0
        for i, file in enumerate(self._torrent.files):
            if offset - size_sum < file.size:
                file_offset = offset - size_sum
                return i, file, file_offset
            size_sum += file.size

    def _write_or_buffer(self, data_to_write: bytes, file_num: int, file: FileItem, offset: int):
        """
        Buffers the data up to WRITE_BUFFER_SIZE, writing data once our buffer exceeds that size.
        :param data_to_write: data to buffer or write
        :param file_num: index of file in torrent's file list
        :param file: FileItem containing file path and size
        :param offset: Offset into the file to begin writing this data
        """
        data_to_write_length = len(data_to_write) + len(self._buffered_data[file_num][1])
        if data_to_write_length > self.WRITE_BUFFER_SIZE:
            data_to_write = self._buffered_data[file_num][1] + data_to_write
<<<<<<< HEAD
            self._write_data(data_to_write, file, self._buffered_data[file_num][0])
=======
            self._write_data(self, data_to_write, file, self._buffered_data[file_num][0])
>>>>>>> 19bc9306
            self._buffered_data[file_num][1].clear()
        else:
            if len(self._buffered_data[file_num][1]) == 0:
                self._buffered_data[file_num][0] = offset
            self._buffered_data[file_num] += data_to_write

<<<<<<< HEAD
=======
    @delegate_to_executor
>>>>>>> 19bc9306
    def _write_data(self, data_to_write, file, offset):
        """
        Writes data to the file in an executor so we don't block the main event loop.
        :param data_to_write: data to write to file
        :param file: FileItem containing file path and size
        :param offset: Offset into the file to begin writing this data
        """
        p = Path(self._base_dir) / file.path
        logger.info(f"Writing data to {p}")
        if not os.path.exists(os.path.dirname(p)):
            try:
                os.makedirs(os.path.dirname(p))
            except OSError as exc:  # Guard against race condition
                if exc.errno != errno.EEXIST:
                    raise
        try:
            with open(p, "wb+") as fd:
                fd.seek(offset)
                fd.write(data_to_write)
                fd.flush()
        except (OSError, Exception):
            logger.exception(f"Encountered exception when writing {p}", exc_info=True)
            raise

    def write(self, piece: Piece):
        """
        Buffers (and eventually) writes the piece's
        data to the appropriate file(s).
        :param piece: piece to write
        """
        # TODO: Handle trying to write incomplete pieces
        assert piece.complete

        offset = piece.index * self._torrent.piece_length
        data_to_write = piece.data
        leftover = data_to_write
        while leftover:
            file_num, file, file_offset = self._file_for_offset(offset)
            if file_num >= len(self._torrent.files):
                logger.error("Too much data and not enough files...")
                raise

            if file_offset + len(leftover) > file.size:
                leftover = data_to_write[file.size - file_offset:]
                data_to_write = data_to_write[:file.size - file_offset]
                offset = (piece.index * self._torrent.piece_length) + len(data_to_write)
            else:
                leftover = None
            self._write_or_buffer(data_to_write, file_num, file, file_offset)


class PieceRequester:
    """
    Responsible for requesting and downloading pieces from peers.
    A single requester is shared between all peers to which the local peer is connected.

    We currently use a naive sequential strategy.
    """

    def __init__(self, torrent: MetaInfoFile, writer, torrent_complete_cb):
        self.torrent = torrent
        self.piece_peer_map: Dict[int, Set[str]] = {i: set() for i in range(self.torrent.num_pieces)}
        self.peer_piece_map: Dict[str, Set[int]] = defaultdict(set)
        self.downloaded_pieces: Dict[int, Piece] = {}
        self.downloading_pieces: Dict[int, Piece] = {}
        self.pending_requests: List[Request] = []
        self.writer = writer
        self.torrent_complete_cb: Callable = torrent_complete_cb

    @property
    def complete(self):
        return len(self.downloaded_pieces) == self.torrent.num_pieces

    def add_available_piece(self, peer_id: str, index: int) -> None:
        """
        Sent when a peer has a piece of the torrent.

        :param peer_id: The peer that has the piece
        :param index: The index of the piece
        """
        self.piece_peer_map[index].add(peer_id)
        self.peer_piece_map[peer_id].add(index)

    def add_peer_bitfield(self, peer_id: str, bitfield: bitstring.BitArray) -> None:
        """
        Updates our dictionary of pieces with data from the remote peer

        :param peer_id:  The peer who sent this bitfield, kept around
                         to know where to eventually send requests
        :param bitfield: The bitfield sent by the peer
        """
        for i, b in enumerate(bitfield):
            if b:
                self.piece_peer_map[i].add(peer_id)
                self.peer_piece_map[peer_id].add(i)

    def remove_pending_requests_for_peer(self, peer_id: str) -> None:
        """
        Removes all pending requests for a peer.
        Called when the peer disconnects or chokes us.

        :param peer_id: peer whose pending requests ew should remove
        """
        for request in self.pending_requests:
            if request.peer_id == peer_id:
                self.pending_requests.remove(request)

    def remove_peer(self, peer_id: str) -> None:
        """
        Removes a peer from this requester's data structures in the case
        that our communication with that peer has stopped

        :param peer_id: peer to remove
        """
        for _, peer_set in self.piece_peer_map.items():
            if peer_id in peer_set:
                peer_set.discard(peer_id)

        if peer_id in self.peer_piece_map:
            del self.peer_piece_map[peer_id]

        self.remove_pending_requests_for_peer(peer_id)

    def received_block(self, peer_id: str, block: Block) -> Optional[Piece]:
        """
        Called when we've received a block from the remote peer.
        First, see if there are other blocks from that piece already downloaded.
        If so, add this block to the piece and pend a request for the remaining blocks
        that we would need.

        :param peer_id: The peer who sent the block
        :param block: The piece message with the data and e'erthang
        """
        logger.info(f"{peer_id} sent {block}")
        self.peer_piece_map[peer_id].add(block.index)
        self.piece_peer_map[block.index].add(peer_id)
        # Remove the pending request for this block if there is one
        r = Request(block.index, block.begin, peer_id=peer_id)
        for i, rr in enumerate(self.pending_requests):
            if r == rr:
                del self.pending_requests[i]
                break

        if block.index in self.downloaded_pieces:
            logger.debug(f"Disregarding. I already have {block}")
            return

        piece = self.downloading_pieces.get(block.index)
        if piece:
            piece.add_block(block)
        else:
            piece_length = self.torrent.last_piece_length if block.index == self.torrent.num_pieces - 1 else \
                self.torrent.piece_length
            piece = Piece(block.index, piece_length)
            piece.add_block(block)
            logger.debug(f"Adding new piece to downloading pieces: {piece}")
            self.downloading_pieces[piece.index] = piece

        if piece.complete:
            return self.piece_complete(piece)

    def piece_complete(self, piece: Piece):
        piece_hash = hashlib.sha1(piece.data).digest()
        if piece_hash != self.torrent.piece_hashes[piece.index]:
            logger.debug(
                f"Hash for received piece {piece.index} doesn't match\n"
                f"Received: {piece_hash}\n"
                f"Expected: {self.torrent.piece_hashes[piece.index]}")
            piece.reset()
            return piece
        else:
            logger.info(f"Completed piece received: {piece}")

            self.downloaded_pieces[piece.index] = piece
            if piece.index in self.downloading_pieces:
                del self.downloading_pieces[piece.index]

            # remove all pending requests for this piece
            for i, pending_request in enumerate(self.pending_requests):
                if pending_request.index == piece.index:
                    del self.pending_requests[i]

            self.writer.write(piece)

            if self.complete:
                self.torrent_complete_cb()

    def next_request_for_peer(self, peer_id: str) -> Optional[Request]:
        """
        Finds the next request that we can send to the peer.

        Works like this:
        1. Check the incomplete pieces we are downloading to see if peer has one
        2. If there are no incomplete pieces the peer can give us, request
           the next piece it can give us.
        3. Look through the available pieces to find one the peer has
        4. If none available, the peer is useless to us.
        :param peer_id: peer requesting a piece
        :return: piece's index or None if not available
        """
        if self.complete:
            return

        if len(self.pending_requests) >= 50:
            logger.debug(f"Too many currently pending requests.")
            return

        # Find the next piece index in the pieces we are downloading that the
        # peer said it could send us
        for i in self.peer_piece_map[peer_id]:
            next_available = False
            if i in self.downloaded_pieces:
                continue
            if i not in self.downloading_pieces:
                piece_length = self.torrent.last_piece_length if i == self.torrent.num_pieces - 1 else \
                    self.torrent.piece_length
                piece = Piece(i, piece_length)
                logger.info(f"{peer_id}: Adding new piece to downloading pieces: {piece}")
                self.downloading_pieces[piece.index] = piece
                size = min(piece.length, Request.size)
                request = Request(i, piece.next_block, size, peer_id)
                logger.info(f"{peer_id}: Successfully got request {request}.")
                self.pending_requests.append(request)
                return request

            else:
                piece = self.downloading_pieces[i]
                nb = piece.next_block
                size = min(piece.length - nb, Request.size)
                if nb + size > piece.length:
                    logger.info(f"{peer_id}: Can't request any more blocks for piece {piece.index}. Moving "
                                f"along...")
                    continue  # loop over peer_piece_map
                request = Request(piece.index, nb, size, peer_id)
                while request in self.pending_requests:
                    logger.info(f"{peer_id}: We have an outstanding request for {request}")
                    if nb + size > piece.length:
                        logger.debug(f"{peer_id}: Can't request any more blocks for piece {piece.index}. Moving "
                                     f"along...")
                        next_available = True
                        break
                    else:
                        nb = nb + size
                        size = min(piece.length - nb, Request.size)
                        if size <= 0:
                            return
                        request = Request(piece.index, nb, size, peer_id)
                if next_available:
                    continue
                logger.info(f"{peer_id}: Successfully got request {request}.")
                self.pending_requests.append(request)
                return request

        # There are no pieces the peer can send us :(
        logger.info(f"{peer_id}: Has no pieces available to send.")
        return<|MERGE_RESOLUTION|>--- conflicted
+++ resolved
@@ -3,12 +3,9 @@
 """
 Contains the logic for requesting pieces, as well as that for writing them to disk.
 """
-<<<<<<< HEAD
 
 __all__ = ['PieceRequester', 'FileWriter']
 
-=======
->>>>>>> 19bc9306
 import asyncio
 import errno
 import functools
@@ -27,28 +24,6 @@
 logger = logging.getLogger(__name__)
 
 
-<<<<<<< HEAD
-def force_sync(func):
-    @functools.wraps(func)
-    def wrapper(*args, **kwargs):
-        res = func(*args, **kwargs)
-        if asyncio.iscoroutine(res):
-            return asyncio.get_event_loop().run_until_complete(res)
-        return res
-
-    return wrapper
-
-
-async def delegate_to_executor(func):
-    @functools.wraps(func)
-    async def wrapper(self, *args, **kwargs):
-        await self._lock.acquire()
-        loop = asyncio.get_running_loop()
-        partial = functools.partial(func, self, *args, **kwargs)
-        future = loop.run_in_executor(None, partial)
-        try:
-            await asyncio.wait_for(future, timeout=None)
-=======
 def delegate_to_executor(func):
     @functools.wraps(func)
     async def wrapper(self, *args, **kwargs):
@@ -56,7 +31,6 @@
         try:
             return await asyncio.get_running_loop().run_in_executor(None,
                                                                     functools.partial(func, self, *args, **kwargs))
->>>>>>> 19bc9306
         finally:
             self._lock.release()
 
@@ -99,21 +73,13 @@
         data_to_write_length = len(data_to_write) + len(self._buffered_data[file_num][1])
         if data_to_write_length > self.WRITE_BUFFER_SIZE:
             data_to_write = self._buffered_data[file_num][1] + data_to_write
-<<<<<<< HEAD
             self._write_data(data_to_write, file, self._buffered_data[file_num][0])
-=======
-            self._write_data(self, data_to_write, file, self._buffered_data[file_num][0])
->>>>>>> 19bc9306
             self._buffered_data[file_num][1].clear()
         else:
             if len(self._buffered_data[file_num][1]) == 0:
                 self._buffered_data[file_num][0] = offset
             self._buffered_data[file_num] += data_to_write
 
-<<<<<<< HEAD
-=======
-    @delegate_to_executor
->>>>>>> 19bc9306
     def _write_data(self, data_to_write, file, offset):
         """
         Writes data to the file in an executor so we don't block the main event loop.
