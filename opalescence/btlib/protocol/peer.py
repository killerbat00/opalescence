--- conflicted
+++ resolved
@@ -74,11 +74,8 @@
         self.peer_queue = peer_queue
         self._requester: PieceRequester = requester
         self._msg_to_send_q: asyncio.Queue = asyncio.Queue()
-<<<<<<< HEAD
-=======
         self._msg_receive_to: float = 10.0
         self._msg_send_to: float = 60.0
->>>>>>> f7bd7841
         self._task = asyncio.create_task(self.download(), name="[WAITING] PeerConnection")
         self._stop_forever = False
         self.peer: Optional[PeerInfo] = None
