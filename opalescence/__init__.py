--- conflicted
+++ resolved
@@ -6,9 +6,5 @@
 
 __author__ = """Brian Houston Morrow"""
 __email__ = "bhm@brianmorrow.net"
-<<<<<<< HEAD
 __version__ = "0.4.1"
-=======
-__version__ = "0.4.1"
-__year__ = "2021"
->>>>>>> a7dc1a48
+__year__ = "2021"